##########################################################################
#
# Copyright 2008-2010 VMware, Inc.
# All Rights Reserved.
#
# Permission is hereby granted, free of charge, to any person obtaining a copy
# of this software and associated documentation files (the "Software"), to deal
# in the Software without restriction, including without limitation the rights
# to use, copy, modify, merge, publish, distribute, sublicense, and/or sell
# copies of the Software, and to permit persons to whom the Software is
# furnished to do so, subject to the following conditions:
#
# The above copyright notice and this permission notice shall be included in
# all copies or substantial portions of the Software.
#
# THE SOFTWARE IS PROVIDED "AS IS", WITHOUT WARRANTY OF ANY KIND, EXPRESS OR
# IMPLIED, INCLUDING BUT NOT LIMITED TO THE WARRANTIES OF MERCHANTABILITY,
# FITNESS FOR A PARTICULAR PURPOSE AND NONINFRINGEMENT. IN NO EVENT SHALL THE
# AUTHORS OR COPYRIGHT HOLDERS BE LIABLE FOR ANY CLAIM, DAMAGES OR OTHER
# LIABILITY, WHETHER IN AN ACTION OF CONTRACT, TORT OR OTHERWISE, ARISING FROM,
# OUT OF OR IN CONNECTION WITH THE SOFTWARE OR THE USE OR OTHER DEALINGS IN
# THE SOFTWARE.
#
##########################################################################/

"""Common trace code generation."""


import specs.stdapi as stdapi


def getWrapperInterfaceName(interface):
    return "Wrap" + interface.expr


class ComplexValueSerializer(stdapi.OnceVisitor):
    '''Type visitors which generates serialization functions for
    complex types.
    
    Simple types are serialized inline.
    '''

    def __init__(self, serializer):
        stdapi.OnceVisitor.__init__(self)
        self.serializer = serializer

    def visitVoid(self, literal):
        pass

    def visitLiteral(self, literal):
        pass

    def visitString(self, string):
        pass

    def visitConst(self, const):
        self.visit(const.type)

    def visitStruct(self, struct):
        for type, name in struct.members:
            self.visit(type)
        print 'static void _write__%s(const %s &value) {' % (struct.tag, struct.expr)
        print '    static const char * members[%u] = {' % (len(struct.members),)
        for type, name,  in struct.members:
            print '        "%s",' % (name,)
        print '    };'
        print '    static const trace::StructSig sig = {'
        print '       %u, "%s", %u, members' % (struct.id, struct.name, len(struct.members))
        print '    };'
        print '    trace::localWriter.beginStruct(&sig);'
        for type, name in struct.members:
            self.serializer.visit(type, 'value.%s' % (name,))
        print '    trace::localWriter.endStruct();'
        print '}'
        print

    def visitArray(self, array):
        self.visit(array.type)

    def visitBlob(self, array):
        pass

    def visitEnum(self, enum):
        print 'static const trace::EnumValue __enum%s_values[] = {' % (enum.tag)
        for value in enum.values:
            print '   {"%s", %s},' % (value, value)
        print '};'
        print
        print 'static const trace::EnumSig __enum%s_sig = {' % (enum.tag)
        print '   %u, %u, __enum%s_values' % (enum.id, len(enum.values), enum.tag)
        print '};'
        print

    def visitBitmask(self, bitmask):
        print 'static const trace::BitmaskFlag __bitmask%s_flags[] = {' % (bitmask.tag)
        for value in bitmask.values:
            print '   {"%s", %s},' % (value, value)
        print '};'
        print
        print 'static const trace::BitmaskSig __bitmask%s_sig = {' % (bitmask.tag)
        print '   %u, %u, __bitmask%s_flags' % (bitmask.id, len(bitmask.values), bitmask.tag)
        print '};'
        print

    def visitPointer(self, pointer):
        self.visit(pointer.type)

    def visitIntPointer(self, pointer):
        pass

    def visitLinearPointer(self, pointer):
        self.visit(pointer.type)

    def visitHandle(self, handle):
        self.visit(handle.type)

    def visitAlias(self, alias):
        self.visit(alias.type)

    def visitOpaque(self, opaque):
        pass

    def visitInterface(self, interface):
        pass

    def visitPolymorphic(self, polymorphic):
        print 'static void _write__%s(int selector, const %s & value) {' % (polymorphic.tag, polymorphic.expr)
        print '    switch (selector) {'
        for cases, type in polymorphic.iterSwitch():
            for case in cases:
                print '    %s:' % case
            self.serializer.visit(type, 'static_cast<%s>(value)' % (type,))
            print '        break;'
        print '    }'
        print '}'
        print


class ValueSerializer(stdapi.Visitor):
    '''Visitor which generates code to serialize any type.
    
    Simple types are serialized inline here, whereas the serialization of
    complex types is dispatched to the serialization functions generated by
    ComplexValueSerializer visitor above.
    '''

    def visitLiteral(self, literal, instance):
        print '    trace::localWriter.write%s(%s);' % (literal.kind, instance)

    def visitString(self, string, instance):
        if string.length is not None:
            print '    trace::localWriter.writeString((const char *)%s, %s);' % (instance, string.length)
        else:
            print '    trace::localWriter.writeString((const char *)%s);' % instance

    def visitConst(self, const, instance):
        self.visit(const.type, instance)

    def visitStruct(self, struct, instance):
        print '    _write__%s(%s);' % (struct.tag, instance)

    def visitArray(self, array, instance):
        length = '__c' + array.type.tag
        index = '__i' + array.type.tag
        print '    if (%s) {' % instance
        print '        size_t %s = %s;' % (length, array.length)
        print '        trace::localWriter.beginArray(%s);' % length
        print '        for (size_t %s = 0; %s < %s; ++%s) {' % (index, index, length, index)
        print '            trace::localWriter.beginElement();'
        self.visit(array.type, '(%s)[%s]' % (instance, index))
        print '            trace::localWriter.endElement();'
        print '        }'
        print '        trace::localWriter.endArray();'
        print '    } else {'
        print '        trace::localWriter.writeNull();'
        print '    }'

    def visitBlob(self, blob, instance):
        print '    trace::localWriter.writeBlob(%s, %s);' % (instance, blob.size)

    def visitEnum(self, enum, instance):
        print '    trace::localWriter.writeEnum(&__enum%s_sig, %s);' % (enum.tag, instance)

    def visitBitmask(self, bitmask, instance):
        print '    trace::localWriter.writeBitmask(&__bitmask%s_sig, %s);' % (bitmask.tag, instance)

    def visitPointer(self, pointer, instance):
        print '    if (%s) {' % instance
        print '        trace::localWriter.beginArray(1);'
        print '        trace::localWriter.beginElement();'
        self.visit(pointer.type, "*" + instance)
        print '        trace::localWriter.endElement();'
        print '        trace::localWriter.endArray();'
        print '    } else {'
        print '        trace::localWriter.writeNull();'
        print '    }'

    def visitIntPointer(self, pointer, instance):
        print '    trace::localWriter.writeOpaque((const void *)%s);' % instance

    def visitLinearPointer(self, pointer, instance):
        print '    trace::localWriter.writeOpaque((const void *)%s);' % instance

    def visitHandle(self, handle, instance):
        self.visit(handle.type, instance)

    def visitAlias(self, alias, instance):
        self.visit(alias.type, instance)

    def visitOpaque(self, opaque, instance):
        print '    trace::localWriter.writeOpaque((const void *)%s);' % instance

    def visitInterface(self, interface, instance):
        print '    trace::localWriter.writeOpaque((const void *)&%s);' % instance

    def visitPolymorphic(self, polymorphic, instance):
        print '    _write__%s(%s, %s);' % (polymorphic.tag, polymorphic.switchExpr, instance)


class ValueWrapper(stdapi.Visitor):
    '''Type visitor which will generate the code to wrap an instance.
    
    Wrapping is necessary mostly for interfaces, however interface pointers can
    appear anywhere inside complex types.
    '''

    def visitVoid(self, type, instance):
        raise NotImplementedError

    def visitLiteral(self, type, instance):
        pass

    def visitString(self, type, instance):
        pass

    def visitConst(self, type, instance):
        pass

    def visitStruct(self, struct, instance):
        for type, name in struct.members:
            self.visit(type, "(%s).%s" % (instance, name))

    def visitArray(self, array, instance):
        # XXX: actually it is possible to return an array of pointers
        pass

    def visitBlob(self, blob, instance):
        pass

    def visitEnum(self, enum, instance):
        pass

    def visitBitmask(self, bitmask, instance):
        pass

    def visitPointer(self, pointer, instance):
        print "    if (%s) {" % instance
        self.visit(pointer.type, "*" + instance)
        print "    }"
    
    def visitIntPointer(self, pointer, instance):
        pass

    def visitLinearPointer(self, pointer, instance):
        pass

    def visitHandle(self, handle, instance):
        self.visit(handle.type, instance)

    def visitAlias(self, alias, instance):
        self.visit(alias.type, instance)

    def visitOpaque(self, opaque, instance):
        pass
    
    def visitInterface(self, interface, instance):
        assert instance.startswith('*')
        instance = instance[1:]
        print "    if (%s) {" % instance
        print "        %s = new %s(%s);" % (instance, getWrapperInterfaceName(interface), instance)
        print "    }"
    
    def visitPolymorphic(self, type, instance):
        # XXX: There might be polymorphic values that need wrapping in the future
        pass


class ValueUnwrapper(ValueWrapper):
    '''Reverse of ValueWrapper.'''

    def visitInterface(self, interface, instance):
        assert instance.startswith('*')
        instance = instance[1:]
        print "    if (%s) {" % instance
        print "        %s = static_cast<%s *>(%s)->m_pInstance;" % (instance, getWrapperInterfaceName(interface), instance)
        print "    }"


class Tracer:
    '''Base class to orchestrate the code generation of API tracing.'''

    def __init__(self):
        self.api = None

    def serializerFactory(self):
        '''Create a serializer.
        
        Can be overriden by derived classes to inject their own serialzer.
        '''

        return ValueSerializer()

    def trace_api(self, api):
        self.api = api

        self.header(api)

        # Includes
        for header in api.headers:
            print header
        print

        # Generate the serializer functions
        types = api.all_types()
        visitor = ComplexValueSerializer(self.serializerFactory())
        map(visitor.visit, types)
        print

        # Interfaces wrapers
        interfaces = [type for type in types if isinstance(type, stdapi.Interface)]
        map(self.declareWrapperInterface, interfaces)
        map(self.implementWrapperInterface, interfaces)
        print

        # Function wrappers
        map(self.traceFunctionDecl, api.functions)
        map(self.traceFunctionImpl, api.functions)
        print

        self.footer(api)

    def header(self, api):
        pass

    def footer(self, api):
        pass

    def traceFunctionDecl(self, function):
        # Per-function declarations

        if function.args:
            print 'static const char * __%s_args[%u] = {%s};' % (function.name, len(function.args), ', '.join(['"%s"' % arg.name for arg in function.args]))
        else:
            print 'static const char ** __%s_args = NULL;' % (function.name,)
        print 'static const trace::FunctionSig __%s_sig = {%u, "%s", %u, __%s_args};' % (function.name, function.id, function.name, len(function.args), function.name)
        print

    def isFunctionPublic(self, function):
        return True

    def traceFunctionImpl(self, function):
        if self.isFunctionPublic(function):
            print 'extern "C" PUBLIC'
        else:
            print 'extern "C" PRIVATE'
        print function.prototype() + ' {'
        if function.type is not stdapi.Void:
            print '    %s __result;' % function.type
        self.traceFunctionImplBody(function)
        if function.type is not stdapi.Void:
            self.wrapRet(function, "__result")
            print '    return __result;'
        print '}'
        print

    def traceFunctionImplBody(self, function):
        print '    unsigned __call = trace::localWriter.beginEnter(&__%s_sig);' % (function.name,)
        for arg in function.args:
            if not arg.output:
                self.unwrapArg(function, arg)
                self.serializeArg(function, arg)
        print '    trace::localWriter.endEnter();'
        self.invokeFunction(function)
        print '    trace::localWriter.beginLeave(__call);'
        for arg in function.args:
            if arg.output:
                self.serializeArg(function, arg)
                self.wrapArg(function, arg)
        if function.type is not stdapi.Void:
            self.serializeRet(function, "__result")
        print '    trace::localWriter.endLeave();'

    def invokeFunction(self, function, prefix='__', suffix=''):
        if function.type is stdapi.Void:
            result = ''
        else:
            result = '__result = '
        dispatch = prefix + function.name + suffix
        print '    %s%s(%s);' % (result, dispatch, ', '.join([str(arg.name) for arg in function.args]))

    def serializeArg(self, function, arg):
        print '    trace::localWriter.beginArg(%u);' % (arg.index,)
        self.serializeArgValue(function, arg)
        print '    trace::localWriter.endArg();'

    def serializeArgValue(self, function, arg):
        self.serializeValue(arg.type, arg.name)

    def wrapArg(self, function, arg):
        self.wrapValue(arg.type, arg.name)

    def unwrapArg(self, function, arg):
        self.unwrapValue(arg.type, arg.name)

    def serializeRet(self, function, instance):
        print '    trace::localWriter.beginReturn();'
        self.serializeValue(function.type, instance)
        print '    trace::localWriter.endReturn();'

    def serializeValue(self, type, instance):
        serializer = self.serializerFactory()
        serializer.visit(type, instance)

    def wrapRet(self, function, instance):
        self.wrapValue(function.type, instance)

    def unwrapRet(self, function, instance):
        self.unwrapValue(function.type, instance)

    def wrapValue(self, type, instance):
        visitor = ValueWrapper()
        visitor.visit(type, instance)

    def unwrapValue(self, type, instance):
        visitor = ValueUnwrapper()
        visitor.visit(type, instance)

    def declareWrapperInterface(self, interface):
        print "class %s : public %s " % (getWrapperInterfaceName(interface), interface.name)
        print "{"
        print "public:"
        print "    %s(%s * pInstance);" % (getWrapperInterfaceName(interface), interface.name)
        print "    virtual ~%s();" % getWrapperInterfaceName(interface)
        print
        for method in interface.iterMethods():
            print "    " + method.prototype() + ";"
        print
        self.declareWrapperInterfaceVariables(interface)
        print "};"
        print

    def declareWrapperInterfaceVariables(self, interface):
        #print "private:"
        print "    %s * m_pInstance;" % (interface.name,)

    def implementWrapperInterface(self, interface):
        print '%s::%s(%s * pInstance) {' % (getWrapperInterfaceName(interface), getWrapperInterfaceName(interface), interface.name)
        print '    m_pInstance = pInstance;'
        print '}'
        print
        print '%s::~%s() {' % (getWrapperInterfaceName(interface), getWrapperInterfaceName(interface))
        print '}'
        print
<<<<<<< HEAD
        for base, method in interface.itermethods2():
            self.trace_method(interface, base, method)
        print

    def trace_method(self, interface, base, method):
        print method.prototype(interface_wrap_name(interface) + '::' + method.name) + ' {'
=======
        for method in interface.iterMethods():
            self.implementWrapperInterfaceMethod(interface, method)
        print

    def implementWrapperInterfaceMethod(self, interface, method):
        print method.prototype(getWrapperInterfaceName(interface) + '::' + method.name) + ' {'
        if method.type is not stdapi.Void:
            print '    %s __result;' % method.type
    
        self.implementWrapperInterfaceMethodBody(interface, method)
    
        if method.type is not stdapi.Void:
            print '    return __result;'
        print '}'
        print

    def implementWrapperInterfaceMethodBody(self, interface, method):
>>>>>>> 7a6a32e2
        print '    static const char * __args[%u] = {%s};' % (len(method.args) + 1, ', '.join(['"this"'] + ['"%s"' % arg.name for arg in method.args]))
        print '    static const trace::FunctionSig __sig = {%u, "%s", %u, __args};' % (method.id, interface.name + '::' + method.name, len(method.args) + 1)
        print '    unsigned __call = trace::localWriter.beginEnter(&__sig);'
        print '    trace::localWriter.beginArg(0);'
        print '    trace::localWriter.writeOpaque((const void *)m_pInstance);'
        print '    trace::localWriter.endArg();'
        for arg in method.args:
            if not arg.output:
<<<<<<< HEAD
                self.unwrap_arg(method, arg)
                self.dump_arg(method, arg)
        if method.type is stdapi.Void:
            result = ''
        else:
            print '    %s __result;' % method.type
            result = '__result = '
        print '    Trace::localWriter.endEnter();'
        print '    %sstatic_cast<%s *>(m_pInstance)->%s(%s);' % (result, base, method.name, ', '.join([str(arg.name) for arg in method.args]))
        print '    Trace::localWriter.beginLeave(__call);'
=======
                self.unwrapArg(method, arg)
                self.serializeArg(method, arg)
        print '    trace::localWriter.endEnter();'
        
        self.invokeMethod(interface, method)

        print '    trace::localWriter.beginLeave(__call);'
>>>>>>> 7a6a32e2
        for arg in method.args:
            if arg.output:
                self.serializeArg(method, arg)
                self.wrapArg(method, arg)
        if method.type is not stdapi.Void:
            print '    trace::localWriter.beginReturn();'
            self.serializeValue(method.type, "__result")
            print '    trace::localWriter.endReturn();'
            self.wrapValue(method.type, '__result')
        print '    trace::localWriter.endLeave();'
        if method.name == 'QueryInterface':
            print '    if (ppvObj && *ppvObj) {'
            print '        if (*ppvObj == m_pInstance) {'
            print '            *ppvObj = this;'
            print '        }'
            for iface in self.api.interfaces:
                print r'        else if (riid == IID_%s) {' % iface.name
                print r'            *ppvObj = new Wrap%s((%s *) *ppvObj);' % (iface.name, iface.name)
                print r'        }'
            print r'        else {'
            print r'            os::log("apitrace: warning: unknown REFIID {0x%08lX,0x%04X,0x%04X,{0x%02X,0x%02X,0x%02X,0x%02X,0x%02X,0x%02X,0x%02X,0x%02X}}\n",'
            print r'                    riid.Data1, riid.Data2, riid.Data3,'
            print r'                    riid.Data4[0],'
            print r'                    riid.Data4[1],'
            print r'                    riid.Data4[2],'
            print r'                    riid.Data4[3],'
            print r'                    riid.Data4[4],'
            print r'                    riid.Data4[5],'
            print r'                    riid.Data4[6],'
            print r'                    riid.Data4[7]);'
            print r'        }'
            print '    }'
        if method.name == 'Release':
            assert method.type is not stdapi.Void
            print '    if (!__result)'
            print '        delete this;'

    def invokeMethod(self, interface, method):
        if method.type is stdapi.Void:
            result = ''
        else:
            result = '__result = '
        print '    %sm_pInstance->%s(%s);' % (result, method.name, ', '.join([str(arg.name) for arg in method.args]))
    
    def emit_memcpy(self, dest, src, length):
        print '        unsigned __call = trace::localWriter.beginEnter(&trace::memcpy_sig);'
        print '        trace::localWriter.beginArg(0);'
        print '        trace::localWriter.writeOpaque(%s);' % dest
        print '        trace::localWriter.endArg();'
        print '        trace::localWriter.beginArg(1);'
        print '        trace::localWriter.writeBlob(%s, %s);' % (src, length)
        print '        trace::localWriter.endArg();'
        print '        trace::localWriter.beginArg(2);'
        print '        trace::localWriter.writeUInt(%s);' % length
        print '        trace::localWriter.endArg();'
        print '        trace::localWriter.endEnter();'
        print '        trace::localWriter.beginLeave(__call);'
        print '        trace::localWriter.endLeave();'
       <|MERGE_RESOLUTION|>--- conflicted
+++ resolved
@@ -461,32 +461,23 @@
         print '%s::~%s() {' % (getWrapperInterfaceName(interface), getWrapperInterfaceName(interface))
         print '}'
         print
-<<<<<<< HEAD
-        for base, method in interface.itermethods2():
-            self.trace_method(interface, base, method)
-        print
-
-    def trace_method(self, interface, base, method):
-        print method.prototype(interface_wrap_name(interface) + '::' + method.name) + ' {'
-=======
-        for method in interface.iterMethods():
-            self.implementWrapperInterfaceMethod(interface, method)
-        print
-
-    def implementWrapperInterfaceMethod(self, interface, method):
+        for base, method in interface.iterBaseMethods():
+            self.implementWrapperInterfaceMethod(interface, base, method)
+        print
+
+    def implementWrapperInterfaceMethod(self, interface, base, method):
         print method.prototype(getWrapperInterfaceName(interface) + '::' + method.name) + ' {'
         if method.type is not stdapi.Void:
             print '    %s __result;' % method.type
     
-        self.implementWrapperInterfaceMethodBody(interface, method)
+        self.implementWrapperInterfaceMethodBody(interface, base, method)
     
         if method.type is not stdapi.Void:
             print '    return __result;'
         print '}'
         print
 
-    def implementWrapperInterfaceMethodBody(self, interface, method):
->>>>>>> 7a6a32e2
+    def implementWrapperInterfaceMethodBody(self, interface, base, method):
         print '    static const char * __args[%u] = {%s};' % (len(method.args) + 1, ', '.join(['"this"'] + ['"%s"' % arg.name for arg in method.args]))
         print '    static const trace::FunctionSig __sig = {%u, "%s", %u, __args};' % (method.id, interface.name + '::' + method.name, len(method.args) + 1)
         print '    unsigned __call = trace::localWriter.beginEnter(&__sig);'
@@ -495,26 +486,13 @@
         print '    trace::localWriter.endArg();'
         for arg in method.args:
             if not arg.output:
-<<<<<<< HEAD
-                self.unwrap_arg(method, arg)
-                self.dump_arg(method, arg)
-        if method.type is stdapi.Void:
-            result = ''
-        else:
-            print '    %s __result;' % method.type
-            result = '__result = '
-        print '    Trace::localWriter.endEnter();'
-        print '    %sstatic_cast<%s *>(m_pInstance)->%s(%s);' % (result, base, method.name, ', '.join([str(arg.name) for arg in method.args]))
-        print '    Trace::localWriter.beginLeave(__call);'
-=======
                 self.unwrapArg(method, arg)
                 self.serializeArg(method, arg)
         print '    trace::localWriter.endEnter();'
         
-        self.invokeMethod(interface, method)
+        self.invokeMethod(interface, base, method)
 
         print '    trace::localWriter.beginLeave(__call);'
->>>>>>> 7a6a32e2
         for arg in method.args:
             if arg.output:
                 self.serializeArg(method, arg)
@@ -552,12 +530,12 @@
             print '    if (!__result)'
             print '        delete this;'
 
-    def invokeMethod(self, interface, method):
+    def invokeMethod(self, interface, base, method):
         if method.type is stdapi.Void:
             result = ''
         else:
             result = '__result = '
-        print '    %sm_pInstance->%s(%s);' % (result, method.name, ', '.join([str(arg.name) for arg in method.args]))
+        print '    %sstatic_cast<%s *>(m_pInstance)->%s(%s);' % (result, base, method.name, ', '.join([str(arg.name) for arg in method.args]))
     
     def emit_memcpy(self, dest, src, length):
         print '        unsigned __call = trace::localWriter.beginEnter(&trace::memcpy_sig);'
