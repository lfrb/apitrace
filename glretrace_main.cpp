--- conflicted
+++ resolved
@@ -53,11 +53,7 @@
 unsigned dump_state = ~0;
 
 void
-<<<<<<< HEAD
-checkGlError(const Trace::Call &call) {
-=======
 checkGlError(Trace::Call &call) {
->>>>>>> 4d7f1fec
     if (benchmark || insideGlBeginEnd) {
         return;
     }
@@ -67,24 +63,16 @@
         return;
     }
 
-<<<<<<< HEAD
+    if (retrace::verbosity == 0) {
+        std::cout << call;
+        std::cout.flush();
+    }
+
     std::cerr << call.no << ": ";
     std::cerr << "warning: glGetError(";
     std::cerr << call.name();
     std::cerr << ") = ";
 
-=======
-    if (retrace::verbosity == 0) {
-        std::cout << call;
-        std::cout.flush();
-    }
-
-    std::cerr << call.no << ": ";
-    std::cerr << "warning: glGetError(";
-    std::cerr << call.name();
-    std::cerr << ") = ";
-
->>>>>>> 4d7f1fec
     switch (error) {
     case GL_INVALID_ENUM:
         std::cerr << "GL_INVALID_ENUM";
