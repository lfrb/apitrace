--- conflicted
+++ resolved
@@ -137,30 +137,12 @@
 
 
 static LPTOP_LEVEL_EXCEPTION_FILTER prevExceptionFilter = NULL;
-<<<<<<< HEAD
-
-static void (*handler)(int) = NULL;
-
-static LONG WINAPI UnhandledExceptionFilter(PEXCEPTION_POINTERS pExceptionInfo)
-{
-    if (handler) {
-        int exceptionCode = 0;
-        if (pExceptionInfo) {
-            PEXCEPTION_RECORD pExceptionRecord = pExceptionInfo->ExceptionRecord;
-            if (pExceptionRecord) {
-                exceptionCode = pExceptionRecord->ExceptionCode;
-            }
-        }
-
-        handler(exceptionCode);
-=======
 static void (*gCallback)(void) = NULL;
 
 static LONG WINAPI UnhandledExceptionFilter(PEXCEPTION_POINTERS pExceptionInfo)
 {
     if (gCallback) {
         gCallback();
->>>>>>> 73412177
     }
 
 	if (prevExceptionFilter) {
@@ -171,21 +153,6 @@
 }
 
 void
-<<<<<<< HEAD
-CatchInterrupts(void (*func)(int))
-{
-    assert(!handler);
-    assert(!prevExceptionFilter);
-
-    handler = func;
-
-    if (handler && !prevExceptionFilter) {
-        prevExceptionFilter =
-            SetUnhandledExceptionFilter(UnhandledExceptionFilter);
-    }
-}
-
-=======
 SetExceptionCallback(void (*callback)(void))
 {
     assert(!gCallback);
@@ -204,6 +171,5 @@
     gCallback = NULL;
 }
 
->>>>>>> 73412177
 
 } /* namespace OS */