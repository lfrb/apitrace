cmake_minimum_required (VERSION 2.8)

project (apitrace)


##############################################################################
# Options
#
# We use a cached string variable instead of the standard (boolean) OPTION
# command so that we can default to auto-detecting optional depencies, while
# still providing a mechanism to force/disable these optional dependencies, as
# prescribed in http://www.gentoo.org/proj/en/qa/automagic.xml

set (ENABLE_GUI "AUTO" CACHE STRING "Enable Qt GUI.")


##############################################################################
# Find dependencies

set (CMAKE_MODULE_PATH ${PROJECT_SOURCE_DIR}/cmake)

set (CMAKE_USE_PYTHON_VERSION 2.7 2.6)

find_package (PythonInterp REQUIRED)
find_package (OpenGL REQUIRED)

if (ENABLE_GUI)
    if (NOT (ENABLE_GUI STREQUAL "AUTO"))
        set (REQUIRE_GUI REQUIRED)
    endif ()
    find_package (Qt4 4.7 COMPONENTS QtCore QtGui QtWebKit ${REQUIRE_GUI})
    find_package (QJSON ${REQUIRE_GUI})
endif ()

if (NOT WIN32)
    find_package (X11 REQUIRED)

    # On Mac OS X, GLX is provided as a separate OpenGL implementation, different
    # from the standard OpenGL framework which provides support for native Mac OS X
    # applications.
    if (APPLE)
        find_path (X11_GL_INCLUDE_PATH GL/glx.h ${X11_INC_SEARCH_PATH})
        if (NOT X11_GL_INCLUDE_PATH)
            message (SEND_ERROR "Could not find GL/glx.h")
        endif (NOT X11_GL_INCLUDE_PATH)
        set (X11_INCLUDE_DIR ${X11_INCLUDE_DIR} ${X11_GL_INCLUDE_PATH})

        find_library (X11_GL_LIB GL ${X11_LIB_SEARCH_PATH})
        if (NOT X11_GL_LIB)
            message (SEND_ERROR "Could not find libGL.dylib")
        endif (NOT X11_GL_LIB)
    else ()
        set (X11_INCLUDE_DIR ${X11_INCLUDE_DIR} ${OPENGL_INCLUDE_DIR})
        set (X11_GL_LIB ${OPENGL_gl_LIBRARY})
    endif ()

    include_directories (${X11_INCLUDE_DIR})
endif (NOT WIN32)

if (WIN32)
    find_package (DirectX)
endif (WIN32)


##############################################################################
# Set global build options

include (CheckCXXCompilerFlag)

if (WIN32)
    # MSVC & MinGW only define & use APIENTRY
    add_definitions (-DGLAPIENTRY=__stdcall)

    # http://msdn.microsoft.com/en-us/library/aa383745.aspx
    add_definitions (-D_WIN32_WINNT=0x0500 -DWINVER=0x0500)
else (WIN32)
    CHECK_CXX_COMPILER_FLAG("-fvisibility=hidden" CXX_COMPILER_FLAG_VISIBILITY)
    if (CXX_COMPILER_FLAG_VISIBILITY)
        add_definitions ("-fvisibility=hidden")
    endif (CXX_COMPILER_FLAG_VISIBILITY)
endif (WIN32)

if (MSVC)
    # C99 includes for msvc
    include_directories (${CMAKE_CURRENT_SOURCE_DIR}/thirdparty/msvc)

    # Enable math constants defines
    add_definitions (-D_USE_MATH_DEFINES)

    # No min/max macros
    add_definitions (-DNOMINMAX)

    # Adjust warnings
    add_definitions (-D_CRT_SECURE_NO_DEPRECATE -D_CRT_SECURE_NO_WARNINGS -D_CRT_NONSTDC_NO_WARNINGS)
    add_definitions (-D_SCL_SECURE_NO_DEPRECATE -D_SCL_SECURE_NO_WARNINGS)
    add_definitions (-W4)
    add_definitions (-wd4063) # not a valid value for switch of enum
    add_definitions (-wd4127) # conditional expression is constant
    add_definitions (-wd4244) # conversion from 'type1' to 'type2', possible loss of data
    add_definitions (-wd4505) # unreferenced local function has been removed
    add_definitions (-wd4800) # forcing value to bool 'true' or 'false' (performance warning)
    # XXX: it's safer to use ssize_t everywhere instead of disabling warning
    add_definitions (-wd4018) # signed/unsigned mismatch
    
    # Use static runtime
    # http://www.cmake.org/Wiki/CMake_FAQ#How_can_I_build_my_MSVC_application_with_a_static_runtime.3F
    foreach (flag_var
        CMAKE_C_FLAGS CMAKE_C_FLAGS_DEBUG CMAKE_C_FLAGS_RELEASE CMAKE_C_FLAGS_MINSIZEREL CMAKE_C_FLAGS_RELWITHDEBINFO
        CMAKE_CXX_FLAGS CMAKE_CXX_FLAGS_DEBUG CMAKE_CXX_FLAGS_RELEASE CMAKE_CXX_FLAGS_MINSIZEREL CMAKE_CXX_FLAGS_RELWITHDEBINFO
    )
        if (${flag_var} MATCHES "/MD")
            string (REGEX REPLACE "/MD" "/MT" ${flag_var} "${${flag_var}}")
        endif (${flag_var} MATCHES "/MD")
    endforeach (flag_var)
else ()
    # Adjust warnings
    add_definitions (-Wall)
    # XXX: it's safer to use ssize_t everywhere instead of disabling warning
    add_definitions (-Wno-sign-compare) # comparison between signed and unsigned integer expressions
endif ()


# Put all executables into the same top level build directory, regardless of
# which subdirectory they are declared
set (CMAKE_RUNTIME_OUTPUT_DIRECTORY ${CMAKE_BINARY_DIR})


##############################################################################
# Bundled dependencies
#
# We always use the bundled zlib and libpng sources:
# - on Windows to make it easy to deploy the wrappers DLLs
# - on unices to prevent symbol collisions when tracing applications that link
# against other versions of these libraries

set (ZLIB_INCLUDE_DIRS ${CMAKE_CURRENT_SOURCE_DIR}/thirdparty/zlib)
set (ZLIB_LIBRARIES z_bundled)
add_subdirectory (thirdparty/zlib EXCLUDE_FROM_ALL)

include_directories (${ZLIB_INCLUDE_DIRS})
link_libraries (${ZLIB_LIBRARIES})

set (SNAPPY_INCLUDE_DIRS ${CMAKE_CURRENT_SOURCE_DIR}/thirdparty/snappy)
set (SNAPPY_LIBRARIES snappy_bundled)
add_subdirectory (thirdparty/snappy EXCLUDE_FROM_ALL)

include_directories (${SNAPPY_INCLUDE_DIRS})
link_libraries (${SNAPPY_LIBRARIES})

set (PNG_INCLUDE_DIR ${CMAKE_CURRENT_SOURCE_DIR}/thirdparty/libpng)
set (PNG_DEFINITIONS "")
set (PNG_LIBRARIES png_bundled)

add_subdirectory (thirdparty/libpng EXCLUDE_FROM_ALL)
include_directories (${PNG_INCLUDE_DIR})
add_definitions (${PNG_DEFINITIONS})
link_libraries (${PNG_LIBRARIES})

# For glext headers
include_directories (${CMAKE_CURRENT_SOURCE_DIR}/thirdparty)


##############################################################################
# Common libraries / utilities

include_directories (
    ${CMAKE_CURRENT_SOURCE_DIR}
    ${CMAKE_CURRENT_SOURCE_DIR}/common
)

add_custom_command (
    OUTPUT ${CMAKE_CURRENT_BINARY_DIR}/glproc.hpp
    COMMAND ${PYTHON_EXECUTABLE} ${CMAKE_CURRENT_SOURCE_DIR}/glproc.py > ${CMAKE_CURRENT_BINARY_DIR}/glproc.hpp
    DEPENDS glproc.py dispatch.py wglapi.py glxapi.py cglapi.py glapi.py gltypes.py stdapi.py
)

if (WIN32)
    set (os os_win32.cpp)
    set (glws glws_wgl.cpp)
else (WIN32)
    set (os os_posix.cpp)
    set (glws glws_glx.cpp)
endif (WIN32)

add_library (common
    common/trace_file.cpp
    common/trace_snappyfile.cpp
    common/trace_model.cpp
    common/trace_parser.cpp
    common/trace_writer.cpp
    common/trace_local_writer.cpp
    common/trace_model_writer.cpp
    common/trace_loader.cpp
    common/image.cpp
    common/image_bmp.cpp
    common/image_pnm.cpp
    common/image_png.cpp
    common/${os}
)

set_target_properties (common PROPERTIES
    # Ensure it can be statically linked in shared libraries
    COMPILE_FLAGS "${CMAKE_SHARED_LIBRARY_C_FLAGS}"
)

link_libraries (common)

add_executable (tracedump tracedump.cpp)
install (TARGETS tracedump RUNTIME DESTINATION bin) 


##############################################################################
# API tracers

if (WIN32)
    # ddraw.dll
    if (DirectX_D3D_INCLUDE_DIR)
        include_directories (SYSTEM ${DirectX_D3D_INCLUDE_DIR})
        add_custom_command (
            OUTPUT ddrawtrace.cpp
            COMMAND ${PYTHON_EXECUTABLE} ${CMAKE_CURRENT_SOURCE_DIR}/ddrawtrace.py > ${CMAKE_CURRENT_BINARY_DIR}/ddrawtrace.cpp
            DEPENDS ddrawtrace.py d3d.py d3dtypes.py d3dcaps.py ddraw.py trace.py winapi.py stdapi.py
        )
        add_library (ddraw MODULE ddraw.def ddrawtrace.cpp)
        set_target_properties (ddraw
            PROPERTIES PREFIX ""
            RUNTIME_OUTPUT_DIRECTORY ${PROJECT_BINARY_DIR}/wrappers
            LIBRARY_OUTPUT_DIRECTORY ${PROJECT_BINARY_DIR}/wrappers
        )
        install (TARGETS ddraw LIBRARY DESTINATION wrappers)
    endif (DirectX_D3D_INCLUDE_DIR)

    # d3d8.dll
    if (DirectX_D3D8_INCLUDE_DIR AND DirectX_D3DX9_INCLUDE_DIR)
        include_directories (SYSTEM ${DirectX_D3D8_INCLUDE_DIR} ${DirectX_D3DX9_INCLUDE_DIR})
        add_custom_command (
            OUTPUT d3d8trace.cpp
            COMMAND ${PYTHON_EXECUTABLE} ${CMAKE_CURRENT_SOURCE_DIR}/d3d8trace.py > ${CMAKE_CURRENT_BINARY_DIR}/d3d8trace.cpp
            DEPENDS d3d8trace.py d3d8.py trace.py d3d8types.py d3d8caps.py winapi.py stdapi.py
        )
        add_library (d3d8 MODULE d3d8.def d3d8trace.cpp d3dshader.cpp)
        set_target_properties (d3d8
            PROPERTIES PREFIX ""
            RUNTIME_OUTPUT_DIRECTORY ${PROJECT_BINARY_DIR}/wrappers
            LIBRARY_OUTPUT_DIRECTORY ${PROJECT_BINARY_DIR}/wrappers
        )
        install (TARGETS d3d8 LIBRARY DESTINATION wrappers)
    endif (DirectX_D3D8_INCLUDE_DIR AND DirectX_D3DX9_INCLUDE_DIR)

    # d3d9.dll
    if (DirectX_D3DX9_INCLUDE_DIR)
        include_directories (SYSTEM ${DirectX_D3DX9_INCLUDE_DIR})
        add_custom_command (
            OUTPUT d3d9trace.cpp
            COMMAND ${PYTHON_EXECUTABLE} ${CMAKE_CURRENT_SOURCE_DIR}/d3d9trace.py > ${CMAKE_CURRENT_BINARY_DIR}/d3d9trace.cpp
            DEPENDS d3d9trace.py d3d9.py trace.py d3d9types.py d3d9caps.py winapi.py stdapi.py
        )
        add_library (d3d9 MODULE d3d9.def d3d9trace.cpp d3dshader.cpp)
        set_target_properties (d3d9
            PROPERTIES PREFIX ""
            RUNTIME_OUTPUT_DIRECTORY ${PROJECT_BINARY_DIR}/wrappers
            LIBRARY_OUTPUT_DIRECTORY ${PROJECT_BINARY_DIR}/wrappers
        )
        install (TARGETS d3d9 LIBRARY DESTINATION wrappers)
    endif (DirectX_D3DX9_INCLUDE_DIR)

    # d3d10.dll
<<<<<<< HEAD
    if (DirectX_D3D10_INCLUDE_DIR)
        include_directories (SYSTEM ${DirectX_D3D10_INCLUDE_DIR})
        add_custom_command (
            OUTPUT d3d10.cpp
            COMMAND ${PYTHON_EXECUTABLE} ${CMAKE_CURRENT_SOURCE_DIR}/d3d10misc.py > ${CMAKE_CURRENT_BINARY_DIR}/d3d10.cpp
            DEPENDS d3d10misc.py d3d10.py winapi.py stdapi.py
        )
        add_library (d3d10 MODULE d3d10.def d3d10.cpp)
        set_target_properties (d3d10 PROPERTIES PREFIX "")
        install (TARGETS d3d10 LIBRARY DESTINATION wrappers)
    endif (DirectX_D3D10_INCLUDE_DIR)
=======
    #if (DirectX_D3D10_INCLUDE_DIR)
    #    include_directories (SYSTEM ${DirectX_D3D10_INCLUDE_DIR})
    #    add_custom_command (
    #        OUTPUT d3d10.cpp
    #        COMMAND ${PYTHON_EXECUTABLE} ${CMAKE_CURRENT_SOURCE_DIR}/d3d10misc.py > ${CMAKE_CURRENT_BINARY_DIR}/d3d10trace.cpp
    #        DEPENDS d3d10misc.py winapi.py stdapi.py
    #    )
    #    add_library (d3d10 MODULE d3d10.def d3d10trace.cpp)
    #    set_target_properties (d3d10 PROPERTIES PREFIX "")
    #    install (TARGETS d3d10 LIBRARY DESTINATION wrappers)
    #endif (DirectX_D3D10_INCLUDE_DIR)
>>>>>>> 892cad6f

    # opengl32.dll
    add_custom_command (
        OUTPUT wgltrace.cpp
        COMMAND ${PYTHON_EXECUTABLE} ${CMAKE_CURRENT_SOURCE_DIR}/wgltrace.py > ${CMAKE_CURRENT_BINARY_DIR}/wgltrace.cpp
        DEPENDS wgltrace.py gltrace.py trace.py wglapi.py wglenum.py glapi.py glparams.py gltypes.py winapi.py stdapi.py
    )
    add_library (wgltrace MODULE opengl32.def
        wgltrace.cpp
        glcaps.cpp
        ${CMAKE_CURRENT_BINARY_DIR}/glproc.hpp
    )
    set_target_properties (wgltrace PROPERTIES
        PREFIX ""
        OUTPUT_NAME opengl32
        RUNTIME_OUTPUT_DIRECTORY ${PROJECT_BINARY_DIR}/wrappers
        LIBRARY_OUTPUT_DIRECTORY ${PROJECT_BINARY_DIR}/wrappers
    )
    if (MINGW)
        set_target_properties(wgltrace PROPERTIES LINK_FLAGS "-Wl,--enable-stdcall-fixup ${CMAKE_CURRENT_SOURCE_DIR}/opengl32.def")
    endif (MINGW)
    install (TARGETS wgltrace LIBRARY DESTINATION wrappers)

elseif (APPLE)
    # OpenGL framework
    add_custom_command (
        OUTPUT cgltrace.cpp
        COMMAND ${PYTHON_EXECUTABLE} ${CMAKE_CURRENT_SOURCE_DIR}/cgltrace.py > ${CMAKE_CURRENT_BINARY_DIR}/cgltrace.cpp
        DEPENDS cgltrace.py gltrace.py trace.py cglapi.py glapi.py glparams.py gltypes.py stdapi.py
    )

    add_library (cgltrace SHARED
        cgltrace.cpp
        glcaps.cpp
        ${CMAKE_CURRENT_BINARY_DIR}/glproc.hpp
    )

    set_target_properties (cgltrace PROPERTIES
        # OpenGL framework name
        PREFIX "" OUTPUT_NAME "OpenGL" SUFFIX ""
        # Specificy the version and reexport GLU symbols
        LINK_FLAGS "-compatibility_version 1 -current_version 1.0.0 -Wl,-reexport_library,/System/Library/Frameworks/OpenGL.framework/Versions/A/Libraries/libGLU.dylib"
        RUNTIME_OUTPUT_DIRECTORY ${PROJECT_BINARY_DIR}/wrappers
        LIBRARY_OUTPUT_DIRECTORY ${PROJECT_BINARY_DIR}/wrappers
    )

    target_link_libraries (cgltrace dl)

    install (TARGETS cgltrace LIBRARY DESTINATION wrappers)
else ()
    # libGL.so
    add_custom_command (
        OUTPUT glxtrace.cpp
        COMMAND ${PYTHON_EXECUTABLE} ${CMAKE_CURRENT_SOURCE_DIR}/glxtrace.py > ${CMAKE_CURRENT_BINARY_DIR}/glxtrace.cpp
        DEPENDS glxtrace.py gltrace.py trace.py glxapi.py glapi.py glparams.py gltypes.py stdapi.py
    )

    add_library (glxtrace SHARED
        ${CMAKE_CURRENT_BINARY_DIR}/glproc.hpp
        glxtrace.cpp
        glcaps.cpp
        glsnapshot.cpp
    )

    set_target_properties (glxtrace PROPERTIES
        # avoid the default "lib" prefix
        PREFIX ""
    )

    # Prevent symbol relocations internal to our wrapper library to be
    # overwritten by the application.
    set_target_properties (glxtrace PROPERTIES
        LINK_FLAGS "-Wl,-Bsymbolic -Wl,-Bsymbolic-functions"
    )

    target_link_libraries (glxtrace dl ${X11_X11_LIB})

    install (TARGETS glxtrace LIBRARY DESTINATION lib)
endif ()


##############################################################################
# API retracers

add_custom_command (
    OUTPUT glretrace_gl.cpp
    COMMAND ${PYTHON_EXECUTABLE} ${CMAKE_CURRENT_SOURCE_DIR}/glretrace.py > ${CMAKE_CURRENT_BINARY_DIR}/glretrace_gl.cpp
    DEPENDS glretrace.py retrace.py codegen.py glapi.py gltypes.py stdapi.py
)

add_custom_command (
    OUTPUT glstate_params.cpp
    COMMAND ${PYTHON_EXECUTABLE} ${CMAKE_CURRENT_SOURCE_DIR}/glstate.py > ${CMAKE_CURRENT_BINARY_DIR}/glstate_params.cpp
    DEPENDS glstate.py glparams.py gltypes.py stdapi.py
)

include_directories (
    ${CMAKE_CURRENT_BINARY_DIR}
    ${OPENGL_INCLUDE_PATH}
)

add_executable (glretrace
    glretrace_gl.cpp
    glretrace_cgl.cpp
    glretrace_glx.cpp
    glretrace_wgl.cpp
    glretrace_main.cpp
    glstate.cpp
    glstate_params.cpp
    retrace.cpp
    ${glws}
    ${CMAKE_CURRENT_BINARY_DIR}/glproc.hpp
)

set_property (
    TARGET glretrace
    APPEND
    PROPERTY COMPILE_DEFINITIONS "RETRACE"
)

target_link_libraries (glretrace
    common
)

if (WIN32)
    target_link_libraries (glretrace ${OPENGL_gl_LIBRARY})
elseif (APPLE)
    # XXX: We use GLX on MacOSX, which is in a separate library.
    target_link_libraries (glretrace
        ${X11_GL_LIB}
        ${X11_X11_LIB}
        "-framework ApplicationServices" # CGS*
        ${OPENGL_gl_LIBRARY} # CGL*
    )
else ()
    target_link_libraries (glretrace ${OPENGL_gl_LIBRARY} ${X11_X11_LIB})
endif ()

install (TARGETS glretrace RUNTIME DESTINATION bin) 


##############################################################################
# GUI

if (ENABLE_GUI AND QT4_FOUND AND QJSON_FOUND)
    add_subdirectory(gui)
endif ()


##############################################################################
# Packaging

install (
    FILES
        BUGS.markdown
        LICENSE
        NEWS.markdown
        README.markdown
        TODO.markdown
    DESTINATION doc)

set (CPACK_PACKAGE_VERSION_MAJOR "1")
set (CPACK_PACKAGE_VERSION_MINOR "0")

# Use current date in YYYYMMDD format as patch number 
execute_process (
    COMMAND ${PYTHON_EXECUTABLE} -c "import time, sys; sys.stdout.write(time.strftime('%Y%m%d'))"
    OUTPUT_VARIABLE CPACK_PACKAGE_VERSION_PATCH
)

# See http://www.vtk.org/Wiki/CMake:CPackPackageGenerators
if (WIN32)
    set (CPACK_GENERATOR "ZIP")
elseif (APPLE)
    set (CPACK_GENERATOR "DragNDrop")
else ()
    set (CPACK_GENERATOR "TBZ2")
endif ()

include(CPack)<|MERGE_RESOLUTION|>--- conflicted
+++ resolved
@@ -265,31 +265,17 @@
     endif (DirectX_D3DX9_INCLUDE_DIR)
 
     # d3d10.dll
-<<<<<<< HEAD
     if (DirectX_D3D10_INCLUDE_DIR)
         include_directories (SYSTEM ${DirectX_D3D10_INCLUDE_DIR})
         add_custom_command (
-            OUTPUT d3d10.cpp
-            COMMAND ${PYTHON_EXECUTABLE} ${CMAKE_CURRENT_SOURCE_DIR}/d3d10misc.py > ${CMAKE_CURRENT_BINARY_DIR}/d3d10.cpp
+            OUTPUT d3d10trace.cpp
+            COMMAND ${PYTHON_EXECUTABLE} ${CMAKE_CURRENT_SOURCE_DIR}/d3d10misc.py > ${CMAKE_CURRENT_BINARY_DIR}/d3d10trace.cpp
             DEPENDS d3d10misc.py d3d10.py winapi.py stdapi.py
         )
-        add_library (d3d10 MODULE d3d10.def d3d10.cpp)
+        add_library (d3d10 MODULE d3d10.def d3d10trace.cpp)
         set_target_properties (d3d10 PROPERTIES PREFIX "")
         install (TARGETS d3d10 LIBRARY DESTINATION wrappers)
     endif (DirectX_D3D10_INCLUDE_DIR)
-=======
-    #if (DirectX_D3D10_INCLUDE_DIR)
-    #    include_directories (SYSTEM ${DirectX_D3D10_INCLUDE_DIR})
-    #    add_custom_command (
-    #        OUTPUT d3d10.cpp
-    #        COMMAND ${PYTHON_EXECUTABLE} ${CMAKE_CURRENT_SOURCE_DIR}/d3d10misc.py > ${CMAKE_CURRENT_BINARY_DIR}/d3d10trace.cpp
-    #        DEPENDS d3d10misc.py winapi.py stdapi.py
-    #    )
-    #    add_library (d3d10 MODULE d3d10.def d3d10trace.cpp)
-    #    set_target_properties (d3d10 PROPERTIES PREFIX "")
-    #    install (TARGETS d3d10 LIBRARY DESTINATION wrappers)
-    #endif (DirectX_D3D10_INCLUDE_DIR)
->>>>>>> 892cad6f
 
     # opengl32.dll
     add_custom_command (
